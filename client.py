--- conflicted
+++ resolved
@@ -255,17 +255,14 @@
                 break
 
             self.render(game_data)
-<<<<<<< HEAD
+
             if game_data.sound is not None:
                 self.radio.play_sound(game_data.sound)
             
-            
-=======
-            
         self.client.socket.shutdown(socket.SHUT_RDWR)
         self.client.socket.close()
->>>>>>> 62759b94
         pygame.quit()
+        
 class MusicPlayer():
     def __init__(self, song):
         pygame.mixer.init()
@@ -295,14 +292,9 @@
     if not client.connect():
         return
 
-<<<<<<< HEAD
     radio = MusicPlayer("sound/snake_hunt.mp3")
     game = Game(client, radio)
-    menu = PauseMenu(game)
-=======
-    game = Game(client)
     PauseMenu(game)
->>>>>>> 62759b94
 
     game.start()
     game.game_loop()
