--- conflicted
+++ resolved
@@ -7,15 +7,11 @@
     NAME_OK = auto()
     NAME_TOO_LONG = auto()
     NAME_USED = auto()
-<<<<<<< HEAD
     PELLET_EATEN = auto()       #when the player eats a pellet
     SELF_COLLISION = auto()     #when the player hits self
     OTHER_COLLISION = auto()    #when the player hits another player
-    
-=======
     SERVER_SHUTDOWN = auto()
 
->>>>>>> 62759b94
 # Sends the data in 'buffer' to 'socket'
 def send_data(socket, buffer):
     buffer_len = len(buffer)
@@ -47,5 +43,6 @@
     return size.encode()
 
 # 'buffer' is expected to be an array of bytes that can be decoded to a numeric string
+
 def to_int(buffer):
-    return int(buffer.decode())+    return int(buffer.decode())
