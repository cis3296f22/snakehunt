--- conflicted
+++ resolved
@@ -400,10 +400,7 @@
         
         clock.tick(20)
         
-<<<<<<< HEAD
-     
-=======
->>>>>>> 9477c01f
+
     pygame.quit()
     
 
