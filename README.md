# Snake Hunt: A Multiplayer Web Game with Python
## John Bernardin, Jaffar Alzeidi, Sean Britt, Katrina Janeczko

### Description
A multiplayer snake game. Each player controls a snake. Each snake must avoid colliding with itself and other snakes, and consume pellets to grow. There will be a leaderboard which keeps track of the lengths of the snakes in-game. Upon starting the game, each player enters a name to distinguish themselves from other players. When two snakes collide, the larger snake consumes the smaller snake and gains a portion of its length. Food pellets are of random colors. When a snake consumes a pellet, its color changes to match that of the pellet that it consumed.

### Links:
* Katrina's Original Proof of Concept GitHub Repo: https://github.com/katrinajaneczko/snake-game
* Project Proposal Doc: https://docs.google.com/document/d/1Yl-RqufEqbRA9tiASvdXXW6PVBQkL_xODWGyHY7tYbM/edit?usp=sharing
* Vision Statement Doc: https://docs.google.com/document/d/1s-oI0ZeV8gtgRm2gVKJcQJro9EUkMLNex4oKgRsP6x0/edit?usp=sharing
* Four Personas Doc: https://docs.google.com/document/d/1Wj0bjpiVvBNf44rSyA2jAdtV-C6_LgCzSFIdO1QHEFA/edit?usp=sharing
* Project Board: https://github.com/orgs/cis3296f22/projects/97/views/1
* Canvas Project Scrum Assignment: https://templeu.instructure.com/courses/111775/assignments/1684194?module_item_id=4334499
* Canvas Final Project Assignment: https://templeu.instructure.com/courses/111775/assignments/1684177
* Final Project Slideshow: https://docs.google.com/presentation/d/1NVaFhOVlrwaS7WHmIXqEa2vlAmIVo0nabkphQpIDJ8U/edit?usp=sharing

![Snake hunt screenshot](/mockup.png)

# How to run
<<<<<<< HEAD
On Windows and Mac:
1. Download `server.exe` (Windows) or `server` (Mac) from the latest release, this will now be called the server executable
2. Download `client.exe` (Windows) or `client` (Mac) from the latest release, this will now be called the client executable
3. Open the server executable. Ignore the warning messages, you can trust us!
4. A terminal will pop up, **note the IP and port number**.
5. Open the client executable, also ignore warning messages.
6. A terminal will pop up prompting an input for IP, enter the IP found at step 4
7. Enter port number found at step 4
8. Repeat 5 - 7 to connect multiple clients (from a single computer, you can open multiple terminals and open the client executable in each terminal)

Alternatively, if you do not want to download an executable for Windows or Mac, or if you use Linux,
=======
>>>>>>> 635ba5d7

* Install Python (https://www.python.org/downloads/) (preferably version 3.7 or newer)
* Install Pygame (https://www.pygame.org/wiki/GettingStarted)
* Clone this repo
* Open a terminal
* Navigate to the cloned repo's root directory
* Enter the command `python server.py` (or `python3 server.py` depending on your Python version)
* Enter the command `python client.py` (or `python3 client.py` depending on your Python version)
* Follow steps 4-8 from the Windows and Mac instructions above. 

You now have a working copy of the game!

<<<<<<< HEAD
# Troubleshooting on Mac
When downloading the executable snake-hunt from GitHub, your Mac may give you the error message: `“snake-hunt” can't be opened because Apple cannot check it for malicious software.` 

To run the executable, do the following:
1. Click `OK` on the error message.
2. Choose the `Apple menu`  > `System Preferences` > `Security & Privacy` > `General`.
3. If the lock at the bottom left is locked , click it to unlock the preference panel. You may need to enter your password.
3. Next to the message beginning with `"client"` or `"server"` was blocked, click `Allow Anyway`.
4. Now, in your terminal, cd into your Downloads folder (or wherever you downloaded the executable to) and type the command `./client` and/or `./server`. 
5. It may tell you `permission denied: ./client` and/or `./server`. In this case, you must change the permissions of the file by typing `chmod 755 server` (or `chmod 755 client`). Now you can type `./client` or `./server` and it will begin to run.

=======
>>>>>>> 635ba5d7
# How to contribute
Follow this project board to know the latest status of the project: [https://github.com/orgs/cis3296f22/projects/97](https://github.com/orgs/cis3296f22/projects/97)  

<|MERGE_RESOLUTION|>--- conflicted
+++ resolved
@@ -17,7 +17,6 @@
 ![Snake hunt screenshot](/mockup.png)
 
 # How to run
-<<<<<<< HEAD
 On Windows and Mac:
 1. Download `server.exe` (Windows) or `server` (Mac) from the latest release, this will now be called the server executable
 2. Download `client.exe` (Windows) or `client` (Mac) from the latest release, this will now be called the client executable
@@ -29,8 +28,6 @@
 8. Repeat 5 - 7 to connect multiple clients (from a single computer, you can open multiple terminals and open the client executable in each terminal)
 
 Alternatively, if you do not want to download an executable for Windows or Mac, or if you use Linux,
-=======
->>>>>>> 635ba5d7
 
 * Install Python (https://www.python.org/downloads/) (preferably version 3.7 or newer)
 * Install Pygame (https://www.pygame.org/wiki/GettingStarted)
@@ -43,7 +40,6 @@
 
 You now have a working copy of the game!
 
-<<<<<<< HEAD
 # Troubleshooting on Mac
 When downloading the executable snake-hunt from GitHub, your Mac may give you the error message: `“snake-hunt” can't be opened because Apple cannot check it for malicious software.` 
 
@@ -55,8 +51,5 @@
 4. Now, in your terminal, cd into your Downloads folder (or wherever you downloaded the executable to) and type the command `./client` and/or `./server`. 
 5. It may tell you `permission denied: ./client` and/or `./server`. In this case, you must change the permissions of the file by typing `chmod 755 server` (or `chmod 755 client`). Now you can type `./client` or `./server` and it will begin to run.
 
-=======
->>>>>>> 635ba5d7
 # How to contribute
-Follow this project board to know the latest status of the project: [https://github.com/orgs/cis3296f22/projects/97](https://github.com/orgs/cis3296f22/projects/97)  
-
+Follow this project board to know the latest status of the project: [https://github.com/orgs/cis3296f22/projects/97](https://github.com/orgs/cis3296f22/projects/97)  