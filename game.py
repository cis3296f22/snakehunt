--- conflicted
+++ resolved
@@ -137,14 +137,12 @@
         for part in range(len(self.body)):
             if self.body[part].position in list(map(lambda z:z.position,self.body[part+1:])):
                 self.reset(self.position)
-<<<<<<< HEAD
-=======
-                break
+                return True
+        return False
         
     def collides_snake(self, position):
         for part in self.body:
             if part.position == position:
->>>>>>> 62759b94
                 return True
         return False
 
@@ -344,12 +342,9 @@
 
     def game_loop(self):
         clock = Clock()
-<<<<<<< HEAD
-        while True:
+        while self.running:
+
             sound = None
-=======
-        while self.running:
->>>>>>> 62759b94
             pos = self.pellets.getPositions()
             for player in self.players:
                 snake = player.snake
